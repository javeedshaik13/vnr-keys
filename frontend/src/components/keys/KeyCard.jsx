import { motion } from "framer-motion";
<<<<<<< HEAD
import {
  Clock,
  MapPin,
  User,
  Star,
  QrCode,
  CheckCircle,
  TrendingUp,
} from "lucide-react";
=======
import { Clock, MapPin, User, QrCode, CheckCircle, TrendingUp } from "lucide-react";
>>>>>>> db0205f8
import QRCode from "react-qr-code";
import { useState, useEffect } from "react";

const KeyCard = ({
  keyData,
  variant = "default", // "default", "available", "unavailable", "taken"
  onRequestKey,
  onCollectKey,
  onReturnKey,
  showQR = false,
  qrData = null,
  usageCount,
}) => {
  const [showQRModal, setShowQRModal] = useState(false);
  const [localQRData, setLocalQRData] = useState(null);
  const [isGeneratingQR, setIsGeneratingQR] = useState(false);
  const [qrSecondsLeft, setQrSecondsLeft] = useState(20);
  const [qrExpired, setQrExpired] = useState(false);

  const getStatusColor = () => {
    switch (keyData.status) {
      case "available":
        return "bg-indigo-500/20 text-indigo-300 border-indigo-400/40";
      case "unavailable":
        return "bg-red-500/20 text-red-300 border-red-400/40";
      default:
        return "bg-gray-700/40 text-gray-300 border-gray-600/40";
    }
  };

  const getStatusIcon = () => {
    switch (keyData.status) {
      case "available":
        return <CheckCircle className="w-4 h-4" />;
      case "unavailable":
        return <Clock className="w-4 h-4" />;
      default:
        return null;
    }
  };

  const formatTime = (timestamp) => {
    if (!timestamp) return "";
    try {
      const date = new Date(timestamp);
      const now = new Date();
      const diffInHours = Math.floor((now - date) / (1000 * 60 * 60));

      if (diffInHours < 1) {
        const diffInMinutes = Math.floor((now - date) / (1000 * 60));
        return `${diffInMinutes} minutes ago`;
      } else if (diffInHours < 24) {
        return `${diffInHours} hours ago`;
      } else {
        const diffInDays = Math.floor(diffInHours / 24);
        return `${diffInDays} days ago`;
      }
    } catch (error) {
      return "";
    }
  };

  const handleRequestKey = () => {
    if (onRequestKey) onRequestKey(keyData.id);
  };

  const handleReturnKeyClick = async () => {
    if (onReturnKey) {
      setIsGeneratingQR(true);
      try {
        const qrData = await onReturnKey(keyData.id);
        setLocalQRData(qrData);
        setShowQRModal(true);
        setQrExpired(false);
      } catch (error) {
        console.error("Error generating return QR:", error);
      } finally {
        setIsGeneratingQR(false);
      }
    }
  };

  // Countdown for return QR inside this card's modal
  useEffect(() => {
    const MAX_SECONDS = 20;
    if (!showQRModal || !(localQRData || qrData)?.timestamp) return;

    const source = localQRData || qrData;
    const update = () => {
      const createdAt = new Date(source.timestamp).getTime();
      const elapsed = Math.max(0, Math.floor((Date.now() - createdAt) / 1000));
      const left = Math.max(0, MAX_SECONDS - elapsed);
      setQrSecondsLeft(left);
      setQrExpired(left <= 0);
    };

    update();
    const id = setInterval(update, 500);
    return () => clearInterval(id);
  }, [showQRModal, localQRData, qrData]);

  const handleCollectKey = () => {
    if (onCollectKey) onCollectKey(keyData.id);
  };

<<<<<<< HEAD
  const handleToggleFrequent = () => {
    if (onToggleFrequent) onToggleFrequent(keyData.id);
  };
=======
  // Removed unused handleToggleFrequent; parent passes handler directly to KeyCard when needed
>>>>>>> db0205f8

  return (
    <>
      <motion.div
        initial={{ opacity: 0, y: 20 }}
        animate={{ opacity: 1, y: 0 }}
        className="bg-gray-800 border border-gray-700 rounded-2xl p-5
          transition-all duration-500
          hover:shadow-[0_0_20px_rgba(99,102,241,0.5)] hover:border-indigo-500"
      >
        {/* Header */}
        <div className="flex items-start justify-between mb-3">
          <div className="flex-1">
            <div className="flex items-center gap-2 mb-1">
              <h3 className="text-lg font-bold text-white">
                Key #{keyData.keyNumber}
              </h3>
              <span
                className={`px-2 py-1 rounded-full text-xs font-medium border flex items-center gap-1 ${getStatusColor()}`}
              >
                {getStatusIcon()}
                <span className="capitalize">{keyData.status}</span>
              </span>
            </div>
            <p className="text-indigo-300 font-medium">{keyData.keyName}</p>
            {usageCount && (
              <div className="flex items-center gap-1 mt-1">
                <TrendingUp className="w-3 h-3 text-blue-400" />
                <span className="text-xs text-blue-400 font-medium">
                  Used {usageCount} time{usageCount !== 1 ? "s" : ""}
                </span>
              </div>
            )}
          </div>
        </div>

        {/* Location */}
        <div className="flex items-center gap-2 mb-3 text-gray-400">
          <MapPin className="w-4 h-4" />
          <span className="text-sm">{keyData.location}</span>
        </div>

        {/* Status Info */}
        {keyData.status === "unavailable" && keyData.takenBy && (
          <div className="flex items-center gap-2 mb-3 text-gray-400">
            <User className="w-4 h-4" />
            <span className="text-sm">
              Taken by {keyData.takenBy.name}
              {keyData.takenAt && (
                <span className="text-gray-500 ml-1">
                  • {formatTime(keyData.takenAt)}
                </span>
              )}
            </span>
          </div>
        )}

        {/* QR Code Display */}
        {showQR && qrData && (
          <div className="mb-4 p-3 bg-gray-900 rounded-lg">
            <div className="flex justify-center">
              <QRCode value={JSON.stringify(qrData)} size={120} />
            </div>
            <p className="text-center text-xs text-gray-400 mt-2">
              Show this QR code to security to return the key
            </p>
          </div>
        )}

        {/* Action Buttons */}
        <div className="flex gap-2 mt-4">
          {variant === "default" && keyData.status === "available" && (
            <button
              onClick={handleRequestKey}
              className="flex-1 bg-indigo-600 hover:bg-indigo-700 text-white py-2 px-4 rounded-lg font-medium transition-colors flex items-center justify-center gap-2"
            >
              <QrCode className="w-4 h-4" />
              Generate QR
            </button>
          )}

          {variant === "default" && keyData.status === "unavailable" && (
            <div className="flex-1 bg-red-600/20 text-red-300 py-2 px-4 rounded-lg font-medium text-center border border-red-600/30">
              Not Available
            </div>
          )}

          {variant === "taken" && (
            <button
              onClick={handleReturnKeyClick}
              disabled={isGeneratingQR}
              className="flex-1 bg-blue-600 hover:bg-blue-700 disabled:bg-blue-600/50 disabled:cursor-not-allowed text-white py-2 px-4 rounded-lg font-medium transition-colors flex items-center justify-center gap-2"
            >
              {isGeneratingQR ? (
                <>
                  <div className="w-4 h-4 border-2 border-white/30 border-t-white rounded-full animate-spin" />
                  Generating...
                </>
              ) : (
                <>
                  <QrCode className="w-4 h-4" />
                  Show Return QR
                </>
              )}
            </button>
          )}

          {variant === "unavailable" && (
            <button
              onClick={handleCollectKey}
              className="flex-1 bg-orange-600 hover:bg-orange-700 text-white py-2 px-4 rounded-lg font-medium transition-colors"
            >
              Collect
            </button>
          )}
        </div>
      </motion.div>

      {/* QR Modal */}
      {showQRModal && (localQRData || qrData) && (
        <div className="fixed inset-0 bg-black/50 flex items-center justify-center z-50 p-4">
          <motion.div
            initial={{ opacity: 0, scale: 0.9 }}
            animate={{ opacity: 1, scale: 1 }}
            className="bg-gray-800 rounded-xl p-6 max-w-sm w-full border border-gray-700"
          >
            <h3 className="text-xl font-bold text-white mb-4 text-center">
              Return Key #{keyData.keyNumber}
            </h3>
            <div className="flex justify-center mb-4">
              <QRCode
                value={JSON.stringify(localQRData || qrData)}
                size={200}
              />
            </div>
<<<<<<< HEAD
            <p className="text-center text-gray-400 mb-4">
              Show this QR code to security to return the key
            </p>
            <button
              onClick={() => {
                setShowQRModal(false);
                setLocalQRData(null);
              }}
              className="w-full bg-gray-700 hover:bg-gray-600 text-white py-2 px-4 rounded-lg font-medium transition-colors"
            >
              Close
            </button>
=======
            <p className="text-center text-gray-900 mb-2 text-sm whitespace-nowrap">
              Show this QR code to security to return the key
            </p>
            <p className={`text-center mb-4 text-sm font-bold ${qrExpired ? 'text-red-600 font-medium' : 'text-gray-900'}`}>
              {qrExpired ? 'QR expired' : `Expires in ${String(Math.floor(qrSecondsLeft / 60)).padStart(2,'0')}:${String(qrSecondsLeft % 60).padStart(2,'0')}`}
            </p>
            {qrExpired ? (
              <div className="flex gap-3">
                <button
                  onClick={async () => {
                    if (!onReturnKey) return;
                    setIsGeneratingQR(true);
                    try {
                      const newQR = await onReturnKey(keyData.id);
                      setLocalQRData(newQR);
                      setQrExpired(false);
                    } finally {
                      setIsGeneratingQR(false);
                    }
                  }}
                  className="flex-1 bg-blue-600 hover:bg-blue-700 text-white py-2 px-4 rounded-lg font-medium transition-colors"
                >
                  Regenerate
                </button>
                <button
                  onClick={() => {
                    setShowQRModal(false);
                    setLocalQRData(null);
                  }}
                  className="flex-1 bg-gray-100 hover:bg-gray-200 text-gray-800 border border-gray-200 py-2 px-4 rounded-lg font-medium transition-colors"
                >
                  Close
                </button>
              </div>
            ) : (
              <button
                onClick={() => {
                  setShowQRModal(false);
                  setLocalQRData(null);
                }}
                className="w-full bg-gray-600 hover:bg-gray-700 text-white py-2 px-4 rounded-lg font-medium transition-colors"
              >
                Close
              </button>
            )}
>>>>>>> db0205f8
          </motion.div>
        </div>
      )}
    </>
  );
};

export default KeyCard;<|MERGE_RESOLUTION|>--- conflicted
+++ resolved
@@ -1,5 +1,4 @@
-import { motion } from "framer-motion";
-<<<<<<< HEAD
+import { motion } from "framer-motion"
 import {
   Clock,
   MapPin,
@@ -9,9 +8,6 @@
   CheckCircle,
   TrendingUp,
 } from "lucide-react";
-=======
-import { Clock, MapPin, User, QrCode, CheckCircle, TrendingUp } from "lucide-react";
->>>>>>> db0205f8
 import QRCode from "react-qr-code";
 import { useState, useEffect } from "react";
 
@@ -116,14 +112,9 @@
   const handleCollectKey = () => {
     if (onCollectKey) onCollectKey(keyData.id);
   };
-
-<<<<<<< HEAD
   const handleToggleFrequent = () => {
     if (onToggleFrequent) onToggleFrequent(keyData.id);
   };
-=======
-  // Removed unused handleToggleFrequent; parent passes handler directly to KeyCard when needed
->>>>>>> db0205f8
 
   return (
     <>
@@ -259,20 +250,6 @@
                 size={200}
               />
             </div>
-<<<<<<< HEAD
-            <p className="text-center text-gray-400 mb-4">
-              Show this QR code to security to return the key
-            </p>
-            <button
-              onClick={() => {
-                setShowQRModal(false);
-                setLocalQRData(null);
-              }}
-              className="w-full bg-gray-700 hover:bg-gray-600 text-white py-2 px-4 rounded-lg font-medium transition-colors"
-            >
-              Close
-            </button>
-=======
             <p className="text-center text-gray-900 mb-2 text-sm whitespace-nowrap">
               Show this QR code to security to return the key
             </p>
@@ -318,7 +295,6 @@
                 Close
               </button>
             )}
->>>>>>> db0205f8
           </motion.div>
         </div>
       )}
