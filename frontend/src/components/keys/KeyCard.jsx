--- conflicted
+++ resolved
@@ -277,30 +277,6 @@
             <h3 className="text-xl font-bold text-white mb-4 text-center">
               Return Key #{keyData.keyNumber}
             </h3>
-<<<<<<< HEAD
-            {qrCollected ? (
-              <>
-                <div className="flex justify-center mb-4">
-                  <CheckCircle className="w-20 h-20 text-green-600" />
-                </div>
-                <p className="text-center text-green-700 font-semibold mb-4">
-                  QR collected by security
-                </p>
-              </>
-            ) : (
-              <>
-                <div className="flex justify-center mb-4">
-                  <QRCode value={JSON.stringify(localQRData || qrData)} size={200} />
-                </div>
-                <p className="text-center text-gray-900 mb-2 text-sm whitespace-nowrap">
-                  Show this QR code to security to return the key
-                </p>
-                <p className={`text-center mb-4 text-sm font-bold ${qrExpired ? 'text-red-600 font-medium' : 'text-gray-900'}`}>
-                  {qrExpired ? 'QR expired' : `Expires in ${String(Math.floor(qrSecondsLeft / 60)).padStart(2,'0')}:${String(qrSecondsLeft % 60).padStart(2,'0')}`}
-                </p>
-              </>
-            )}
-=======
             <div className="flex justify-center mb-4">
               <QRCode
                 value={JSON.stringify(localQRData || qrData)}
@@ -313,7 +289,6 @@
             <p className={`text-center mb-4 text-sm font-bold ${qrExpired ? 'text-red-600 font-medium' : 'text-gray-900'}`}>
               {qrExpired ? 'QR expired' : `Expires in ${String(Math.floor(qrSecondsLeft / 60)).padStart(2,'0')}:${String(qrSecondsLeft % 60).padStart(2,'0')}`}
             </p>
->>>>>>> 96338847
             {qrExpired ? (
               <div className="flex gap-3">
                 <button
