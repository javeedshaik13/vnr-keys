--- conflicted
+++ resolved
@@ -256,7 +256,6 @@
 
 	return (
 		<div className='min-h-screen bg-gray-900 relative overflow-hidden'>
-<<<<<<< HEAD
 			<Routes>
 				{/* Dashboard Layout */}
 				<Route path='/dashboard' element={<DashboardLayout />}>
@@ -269,7 +268,6 @@
 					<Route path='responder' element={<ResponderDashboard />} />
 					<Route path='security' element={<SecurityDashboard />} />
 					<Route path='faculty' element={<FacultyDashboard />} />
-=======
 			{/* Removed FloatingShape and green gradient background */}
 			<Routes>
 				{/* Role-based Dashboard Routes */}
@@ -355,8 +353,6 @@
 						}
 					/>
 
-					{/* Common dashboard routes accessible to all authenticated users */}
->>>>>>> e0615cda
 					<Route path='profile' element={<ProfilePage />} />
 					<Route path='about' element={<AboutPage />} />
 				</Route>
