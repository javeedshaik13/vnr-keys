--- conflicted
+++ resolved
@@ -1,11 +1,7 @@
 import { useState, useEffect } from "react";
 import axios from "axios";
 import { motion } from "framer-motion";
-<<<<<<< HEAD
 import { QrCode, Key, KeyRound, CheckCircle, XCircle } from "lucide-react";
-=======
-import { QrCode, Key, KeyRound, CheckCircle, RefreshCw } from "lucide-react";
->>>>>>> 35e19f4e
 import { useKeyStore } from "../../store/keyStore";
 import { useAuthStore } from "../../store/authStore";
 import BottomNavigation from "../../components/ui/BottomNavigation";
